/**
 *
 *  PaStiX is a software package provided by Inria Bordeaux - Sud-Ouest,
 *  LaBRI, University of Bordeaux 1 and IPB.
 *
 * @version 1.0.0
 * @author Mathieu Faverge
 * @author Pierre Ramet
 * @author Xavier Lacoste
 * @date 2011-11-11
 *
 */
#include "common.h"
#if defined(HAVE_GETOPT_H)
#include <getopt.h>
#endif  /* defined(HAVE_GETOPT_H) */
#include "drivers.h"

/**
 * Function: getfilename
 *
 * Sets filename to source if source doesn't starts with '-'.
 * Otherwise, filename is set to defaultname.
 *
 * Parameters:
 *   filename    - string to set to correct filename.
 *   source      - possible source for filename.
 *   defaultname - default filename.
 *
 * Returns:
 *   0 if set to default.
 *   1 if set to source.
 */
static inline int
getfilename(char **filename, char *source, char *defaultname)
{
    if (source == NULL || source[0] == '-')
    {
        *filename = (char *) malloc((strlen(defaultname)+1)*sizeof(char));
        strcpy(*filename,defaultname);
        return 0;
    }
    *filename = (char *) malloc((strlen(source)+1)*sizeof(char));
    strcpy(*filename,source);
    return 1;
}


/* int api_iparmreader(char * filename, pastix_int_t *iparmtab); */
/* int api_dparmreader(char * filename, double       *dparmtab); */

/* /\* */
/*   Function: str_tolower */

/*   Rewrites *string* in lower case. */

/*   Parameters: */
/*     string - string to rewrite in lower case. */
/* *\/ */
/* int str_tolower(char * string) */
/* { */
/*   int j = 0; */
/*   while (string[j] != '\0') */
/*     { */
/*       string[j] = (char)tolower(string[j]); */
/*       j++; */
/*     } */
/*   return EXIT_SUCCESS; */
/* } */

/* /\* */
/*   Function: global_usage */

/*   Print usage corresponding to all pastix exemples. */

/*   Parameters: */
/*     mpi_comm - MPI communicator. */
/*     argv     - program argument */

/* *\/ */
/* void global_usage(MPI_Comm mpi_comm, char ** argv) */
/* { */
/*   int rank; */
/*   (void)mpi_comm; */

/*   MPI_Comm_rank(mpi_comm, &rank); */
/*   if (rank == 0) */
/*     { */
/*       fprintf(stdout, "Usage : %s [option] \n",argv[0]); */
/*       fprintf(stdout, "\toptions : \n"); */
/*       fprintf(stdout, "\t\t -rsa     [filename]          driver RSA (use Fortran, double only) \n"); */
/*       fprintf(stdout, "\t\t -hb      [filename]          driver Harwell Boeing (Similar RSA but in C with complex support\n"); */
/*       fprintf(stdout, "\t\t -ccc     [filename]          driver CCC\n"); */
/*       fprintf(stdout, "\t\t -rcc     [filename]          driver RCC\n"); */
/*       fprintf(stdout, "\t\t -olaf    [filename]          driver OLAF\n"); */
/*       fprintf(stdout, "\t\t -peer    [filename]          driver PEER\n"); */
/*       fprintf(stdout, "\t\t -petsc_s [filename]          driver PETSc symmetric\n"); */
/*       fprintf(stdout, "\t\t -petsc_h [filename]          driver PETSc hermitian\n"); */
/*       fprintf(stdout, "\t\t -petsc_u [filename]          driver PETSc unsymmetric\n"); */
/*       fprintf(stdout, "\t\t -3files  [filename]          driver IJV 3files \n"); */
/*       fprintf(stdout, "\t\t -mm      [filename]          driver Matrix Market\n"); */
/*       fprintf(stdout, "\t\t -dmm     [filename]          driver Matrix Market (distributed)\n"); */
/* #ifdef FDUPROS */
/*       fprintf(stdout, "\t\t -fdup    [filename]          driver from Fabrice Dupros\n"); */
/*       fprintf(stdout, "\t\t -fdupd   [filename]          driver from Fabrice Dupros, distributed\n"); */
/* #endif */
/*       fprintf(stdout, "\t\t -ord     <scotch|metis>      select ordering library\n"); */
/*       fprintf(stdout, "\t\t -lap     <integer>           generate a laplacian of size <integer>\n"); */
/*       fprintf(stdout, "\t\t -incomp  <integer> <integer> incomplete factorization, with the given level of fill [1-5],\n"); */
/*       fprintf(stdout, "\t\t                              and amalgamation [10-70]\n"); */
/*       fprintf(stdout, "\t\t -ooc     <integer>           Memory limit in Mo/percent depending on compilation options\n"); */
/*       fprintf(stdout, "\t\t -kass    <integer>           kass, with the given amalgamation\n"); */
/*       fprintf(stdout, "\t\t -t       <integer>           define thread number\n"); */
/*       fprintf(stdout, "\t\t -v       <integer>           define verbose level (1,2 or 3)\n"); */
/*       fprintf(stdout, "\t\t -iparm   <IPARM_ID> <value>  set an integer parameter\n"); */
/*       fprintf(stdout, "\t\t -dparm   <DPARM_ID> <value>  set a floating parameter\n"); */

/*       /\*       fprintf(stdout, "\t\t b         driver \"Fabrice Dupros\"\n"); *\/ */
/*       fprintf(stdout, "\t\t -h                          print this help\n"); */
/*     } */
/* } */
/* /\* */
/*   Function: get_options */

/*   Get options from argv. */

/*   Parameters: */
/*   argc          - number of arguments. */
/*   argv          - argument tabular. */
/*   driver_type   - type of driver (output, -1 if not set). */
/*   filename      - Matrix filename (output). */
/*   nbmatrices    - number of matrices in arguments. */
/*   nbthread      - number of thread (output, 1 if not set). */
/*   verbose       - verbose level 1,2 or 3 */
/*   ordering      - ordering to choose (see <API_ORDER>). */
/*   incomplete    - indicate if -incomp is present */
/*   level_of_fill - Level of fill for incomplete factorization. */
/*   amalgamation  - Amalgamation for kass. */
/*   ooc           - Out-of-core limite (Mo or percent depending on compilation option) */
/*   size          - Size of the matrix (generated matrix only) */
/* *\/ */
/* int get_options(int              argc, */
/*              char           **argv, */
/*              pastix_driver_t  **driver_type, */
/*              char          ***filename, */
/*              int             *nbmatrices, */
/*              int             *nbthread, */
/*              int             *verbose, */
/*              int             *ordering, */
/*              int             *incomplete, */
/*              int             *level_of_fill, */
/*              int             *amalgamation, */
/*              int             *ooc, */
/*              pastix_int_t    *size) */
/* { */

/*   int i = 1; */
/*   int maxmatrices = 10; */

/*   (*driver_type) = (pastix_driver_t*)malloc(maxmatrices*sizeof(pastix_driver_t)); */
/*   (*filename)    = (char **       )malloc(maxmatrices*sizeof(char*)); */
/*   *nbmatrices    = 0; */
/*   *nbthread      = 1; */
/*   *verbose       = 1; */
/*   *size          = 0; */
/*   *ordering      = API_ORDER_SCOTCH; */
/*   *incomplete    = API_NO; */
/*   *level_of_fill = 0; */
/*   *amalgamation  = 5; */
/*   *ooc           = 2000; */

/*   if (argc == 1) */
/*     goto usage; */
/*   while(i < argc) */
/*     { */
/*       if (argv[i][0] == '-') */
/*      { */

/*        switch (argv[i][1]) { */

/*        case 'c': */
/*        case 'C': */
/*          str_tolower(argv[i]); */
/*          if (strcmp(argv[i], "-chb") == 0) */
/*            { */
/*              (*driver_type)[(*nbmatrices)] = CHB; */
/*              i+=getfilename(&(*filename)[(*nbmatrices)], */
/*                             (i+1<argc)?argv[i+1]:NULL, "rsaname"); */
/*              (*nbmatrices)++; */
/*            } */
/*          else */
/*            { */
/*              if (strcmp(argv[i], "-ccc") == 0) */
/*                { */
/*                  (*driver_type)[(*nbmatrices)] = CCC; */
/*                  i+= getfilename(&(*filename)[(*nbmatrices)], */
/*                                  (i+1<argc)?argv[i+1]:NULL, "dirname"); */
/*                  (*nbmatrices)++; */
/*                } */
/*              else */
/*                { */
/*                  if (strcmp(argv[i], "-cscd") == 0) */
/*                    { */
/*                      (*driver_type)[(*nbmatrices)] = CSCD; */
/*                      i+= getfilename(&(*filename)[(*nbmatrices)], */
/*                                      (i+1<argc)?argv[i+1]:NULL, "dirname"); */
/*                      (*nbmatrices)++; */
/*                    } */
/*                  else */
/*                    goto unknown_option; */
/*                } */
/*            } */
/*          break; */
/*        case 'd': */
/*        case 'D': */
/*          str_tolower(argv[i]); */
/*          if (strcmp(argv[i], "-dparmfile") == 0) */
/*            { */
/*              i++; */
/*            } */
/*          else if (strcmp(argv[i], "-dparm") == 0) */
/*            { */
/*              i+=2; */
/*            } */
/*          else if (strcmp(argv[i],"-dmm") == 0 || */
/*                   strcmp(argv[i],"distributedmatrixmarket") == 0) */
/*            { */
/*              (*driver_type)[(*nbmatrices)] = MMD; */
/*              i += getfilename(&(*filename)[(*nbmatrices)], */
/*                               (i+1<argc)?argv[i+1]:NULL, "mmname"); */
/*              (*nbmatrices)++; */
/*            } */
/*          else */
/*            goto unknown_option; */
/*          break; */
/* #ifdef FDUPROS */
/*        case 'f': */
/*        case 'F': */
/*          { */
/*            str_tolower(argv[i]); */
/*            if (strcmp(argv[i], "-fdup") == 0) */
/*              { */
/*                (*driver_type)[(*nbmatrices)] = FDUP; */
/*                i+=getfilename(&(*filename)[(*nbmatrices)], */
/*                               (i+1<argc)?argv[i+1]:NULL, "dirname"); */
/*                (*nbmatrices)++; */
/*              } */
/*            else */
/*              { */
/*                if (strcmp(argv[i], "-fdupd") == 0) */
/*                  { */
/*                    (*driver_type)[(*nbmatrices)] = FDUP_DIST; */
/*                    i+=getfilename(&(*filename)[(*nbmatrices)], */
/*                                   (i+1<argc)?argv[i+1]:NULL, "dirname"); */
/*                    (*nbmatrices)++; */
/*                  } */
/*                else */
/*                  { */
/*                    goto unknown_option; */
/*                  } */
/*              } */
/*          } */
/*          break; */
/* #endif */

/*        case 'h': */
/*        case 'H': */
/*          str_tolower(argv[i]); */
/*          if (strcmp(argv[i],"-h") ==0 || strcmp(argv[i],"-help") ==0) */
/*            goto usage; */
/*          else */
/*            if (strcmp(argv[i],"-hb") == 0 || */
/*                strcmp(argv[i],"-harwell-boeing") == 0 || */
/*                strcmp(argv[i],"-harwellboeing") == 0) */
/*              { */
/*                (*driver_type)[(*nbmatrices)] = HB; */
/*                i+=getfilename(&(*filename)[(*nbmatrices)], */
/*                               (i+1<argc)?argv[i+1]:NULL, "rsaname"); */
/*                (*nbmatrices)++; */
/*              } */
/*          break; */
/*        case 'i': */
/*        case 'I': */
/*          str_tolower(argv[i]); */
/*          if (strcmp(argv[i], "-incomp") == 0) */
/*            { */
/*              *incomplete    = API_YES; */
/*              *level_of_fill = atoi(argv[i+1]); */
/*              i++; */
/*              *amalgamation  = atoi(argv[i+1]); */
/*              i++; */
/*            } */
/*          else if (strcmp(argv[i], "-iparmfile") == 0) */
/*            { */
/*              i++; */
/*            } */
/*          else if (strcmp(argv[i], "-iparm") == 0) */
/*            { */
/*              i+=2; */
/*            } */
/*          else */
/*            goto unknown_option; */
/*          break; */

/*        case 'k': */
/*        case 'K': */
/*          str_tolower(argv[i]); */
/*          if (strcmp(argv[i], "-kass") == 0) */
/*            { */
/*              *level_of_fill = -1; */
/*              *amalgamation  = atoi(argv[i+1]); */
/*              i++; */
/*            } */
/*          else */
/*            goto unknown_option; */
/*          break; */
/*        case 'l': */
/*        case 'L': */
/*          str_tolower(argv[i]); */
/*          if (strcmp(argv[i], "-lap") == 0) */
/*            { */
/*              (*driver_type)[(*nbmatrices)] = LAPLACIAN; */
/*              *size = atoi(argv[i+1]); */
/*              (*filename)[(*nbmatrices)] = NULL; */
/*              if (0 == *size) */
/*                goto unknown_option; */
/*              i++; */
/*              (*nbmatrices)++; */
/*            } */
/*          else */
/*            goto unknown_option; */
/*          break; */

/*        case 'm': */
/*        case 'M': */
/*          str_tolower(argv[i]); */
/*          if (strcmp(argv[i],"-mm") == 0 || */
/*              strcmp(argv[i],"matrixmarket") == 0) */
/*            { */
/*              (*driver_type)[(*nbmatrices)] = MM; */
/*              i += getfilename(&(*filename)[(*nbmatrices)], */
/*                               (i+1<argc)?argv[i+1]:NULL, "mmname"); */
/*              (*nbmatrices)++; */
/*            } */
/*          else */
/*            goto unknown_option; */
/*          break; */

/*        case 'o': */
/*        case 'O': */
/*          str_tolower(argv[i]); */
/*          if (strcmp(argv[i],"-olaf") == 0) */
/*            { */
/*              (*driver_type)[(*nbmatrices)] = OLAF; */
/*              i+= getfilename(&(*filename)[(*nbmatrices)], */
/*                              (i+1<argc)?argv[i+1]:NULL, "olafcsr"); */
/*              (*nbmatrices)++; */
/*            } */
/*          else */
/*            { */
/*              if (strcmp(argv[i],"-ord") == 0) */
/*                { */
/*                  if (EXIT_FAILURE == */
/*                      getordering(ordering,(i+1<argc)?argv[i+1]:NULL)) */
/*                    goto usage; */
/*                  else */
/*                    i++; */
/*                } */
/*              else */
/*                { */
/*                  if (strcmp(argv[i], "-ooc") == 0) */
/*                    { */
/*                      *ooc = atoi(argv[i+1]); */
/*                      if (0 == *ooc) */
/*                        goto unknown_option; */
/*                      i++; */
/*                    } */
/*                  else */
/*                    goto unknown_option; */
/*                } */
/*            } */
/*          break; */

/*        case 'p': */
/*        case 'P': */
/*          str_tolower(argv[i]); */
/*          if (strcmp(argv[i],"-peer") == 0) */
/*            { */
/*              (*driver_type)[(*nbmatrices)] = PEER; */
/*              i+= getfilename(&(*filename)[(*nbmatrices)], */
/*                              (i+1<argc)?argv[i+1]:NULL, "rsaname"); */
/*              (*nbmatrices)++; */
/*            } */
/*          else */
/*            { */
/*              if ( strcmp(argv[i], "-petsc_s") == 0 ) */
/*                { */
/*                  (*driver_type)[(*nbmatrices)] = PETSCS; */
/*                  i+= getfilename(&(*filename)[(*nbmatrices)], */
/*                                  (i+1<argc)?argv[i+1]:NULL, "PETSCFILE"); */
/*                  (*nbmatrices)++; */
/*                } */
/*              else */
/*                { */
/*                  if ( strcmp(argv[i], "-petsc_u") == 0 ) */
/*                    { */
/*                      (*driver_type)[(*nbmatrices)] = PETSCU; */
/*                      i+= getfilename(&(*filename)[(*nbmatrices)], */
/*                                      (i+1<argc)?argv[i+1]:NULL, "PETSCFILE"); */
/*                      (*nbmatrices)++; */
/*                    } */
/*                else */
/*                  { */
/*                    if ( strcmp(argv[i], "-petsc_h") == 0 ) */
/*                      { */
/*                        (*driver_type)[(*nbmatrices)] = PETSCH; */
/*                        i+= getfilename(&(*filename)[(*nbmatrices)], */
/*                                        (i+1<argc)?argv[i+1]:NULL, "PETSCFILE"); */
/*                        (*nbmatrices)++; */
/*                      } */
/*                    else { */
/*                      goto unknown_option; */
/*                    } */
/*                  } */
/*                } */
/*            } */
/*          break; */

/*        case 'r': */
/*        case 'R': */
/*          str_tolower(argv[i]); */
/*          if (strcmp(argv[i],"-rsa") == 0) */
/*            { */
/*              (*driver_type)[(*nbmatrices)] = RSA; */
/*              i+= getfilename(&(*filename)[(*nbmatrices)], */
/*                              (i+1<argc)?argv[i+1]:NULL, "rsaname"); */
/*              (*nbmatrices)++; */
/*            } */
/*          else */
/*            { */
/*              if (strcmp(argv[i],"-rcc") == 0) */
/*                { */
/*                  (*driver_type)[(*nbmatrices)] = RCC; */
/*                  i+= getfilename(&(*filename)[(*nbmatrices)], */
/*                                  (i+1<argc)?argv[i+1]:NULL, "dirname"); */
/*                  (*nbmatrices)++; */
/*                } */
/*              else */
/*                goto unknown_option; */
/*            } */
/*          break; */

/*        case 't': */
/*        case 'T': */
/*          str_tolower(argv[i]); */
/*          if (strcmp(argv[i], "-t") == 0) */
/*            { */
/*              *nbthread = atoi(argv[i+1]); */
/*              if (0 == *nbthread) */
/*                goto unknown_option; */
/*              i++; */
/*            } */
/*          else */
/*            goto unknown_option; */
/*          break; */

/*        case 'v': */
/*          str_tolower(argv[i]); */
/*          if (strcmp(argv[i], "-v") == 0) */
/*            { */
/*              *verbose = atoi(argv[i+1]); */
/*              if (0 == *verbose) */
/*                goto unknown_option; */
/*              i++; */
/*              (*verbose)--; */
/*            } */
/*          else */
/*            goto unknown_option; */
/*          break; */
/*        case '3': */
/*          str_tolower(argv[i]); */
/*          if (strcmp(argv[i],"-3files") == 0) */
/*            { */
/*              (*driver_type)[(*nbmatrices)] = THREEFILES; */
/*              i+= getfilename(&(*filename)[(*nbmatrices)], */
/*                              (i+1<argc)?argv[i+1]:NULL, "dirname"); */
/*              (*nbmatrices)++; */
/*            } */
/*          else */
/*            goto unknown_option; */
/*          break; */

/*        default: */
/*        unknown_option: */
/*          fprintf(stderr, */
/*                  "ERROR: main: unprocessed option (\"%s\")\n", argv[i]); */
/*        usage: */
/*          global_usage(MPI_COMM_WORLD,argv); */
/*          free(*driver_type); */
/*          free(*filename); */
/*          MPI_Finalize(); */
/*          return EXIT_FAILURE; */

/*        } */
/*      } */
/*       if (maxmatrices == (*nbmatrices)) */
/*      { */
/*        maxmatrices *=2; */
/*        (*driver_type) = (pastix_driver_t*)realloc((*driver_type), */
/*                                                 maxmatrices * */
/*                                                 sizeof(pastix_driver_t)); */
/*        (*filename)    = (char **       )realloc((*filename), */
/*                                                 maxmatrices*sizeof(char*)); */
/*      } */
/*       i++; */
/*     } */

/*   /\\* default driver *\\/ */
/*   if ((*nbmatrices) == 0) */
/*     { */
/*       (*driver_type)[0] = RSA; */
/*       (*filename)[0] = malloc((strlen("rsaname")+1)*sizeof(char)); */
/*       strcpy((*filename)[0],"rsaname"); */
/*       (*nbmatrices) ++; */
/*     } */
/*   return EXIT_SUCCESS; */
/* } */

/* /\\* */
/*   Function: d_get_idparm */

/*   Get options from argv. */

/*   Parameters: */
/*   argc          - number of arguments. */
/*   argv          - argument tabular. */
/*   iparm         - type of driver (output, -1 if not set). */
/*   dparm         - type of driver (output, -1 if not set). */
/* *\\/ */
/* int d_get_idparm(int            argc, */
/*                  char         **argv, */
/*                  pastix_int_t  *iparm, */
/*                  double        *dparm) */
/* { */
/*   int i             = 1; */

/*   while(i < argc) */
/*     { */
/*       if (argv[i][0] == '-') */
/*      { */
/*        switch (argv[i][1]) { */

/*        case 'd': */
/*        case 'D': */
/*          str_tolower(argv[i]); */
/*          if (strcmp(argv[i], "-dparmfile") == 0) */
/*            { */
/*              i++; */
/*              api_dparmreader(argv[i], dparm); */
/*            } */
/*          else if (strcmp(argv[i], "-dparm") == 0) */
/*            { */
/*              int    dparm_idx; */
/*              double value; */
/*              char * endptr; */
/*              i++; */
/*              dparm_idx = (int)strtol(argv[i], &endptr, 10); */
/*              if (endptr == argv[i]) */
/*                { */
/*                  if( 1 == api_str_to_int(argv[i], &dparm_idx)) */
/*                    goto unknown_option; */
/*                } */
/*              i++; */
/*              value = (double)strtod(argv[i], &endptr); */
/*              if (endptr == argv[i]) */
/*                goto unknown_option; */
/*              dparm[dparm_idx] = value; */

/*            } */
/*          break; */
/*        case 'i': */
/*        case 'I': */
/*          str_tolower(argv[i]); */
/*          if (strcmp(argv[i], "-iparmfile") == 0) */
/*            { */
/*              i++; */
/*              api_iparmreader(argv[i], iparm); */
/*            } */
/*          else if (strcmp(argv[i], "-iparm") == 0) */
/*            { */
/*              int iparm_idx, value; */
/*              char * endptr; */
/*              i++; */
/*              iparm_idx = (int)strtol(argv[i], &endptr, 10); */
/*              if (endptr == argv[i]) */
/*                { */
/*                  if( 1 == api_str_to_int(argv[i], &iparm_idx)) */
/*                    goto unknown_option; */
/*                } */
/*              i++; */
/*              value = (int)strtol(argv[i], &endptr, 10); */
/*              if (endptr == argv[i]) */
/*                if( 1 == api_str_to_int(argv[i], &value)) */
/*                  goto unknown_option; */
/*              iparm[iparm_idx] = value; */
/*            } */
/*          break; */
/*        } */
/*      } */
/*       i++; */
/*     } */

/*   return EXIT_SUCCESS; */
/*  unknown_option: */
/*   fprintf(stderr, */
/*        "ERROR: main: unprocessed option (\"%s\")\n", argv[i]); */
/*   global_usage(MPI_COMM_WORLD,argv); */
/*   MPI_Finalize(); */
/*   return EXIT_FAILURE; */

/* } */


/* /\\* */
/*   Function: s_get_idparm */

/*   Get options from argv. */

/*   Parameters: */
/*   argc          - number of arguments. */
/*   argv          - argument tabular. */
/*   iparm         - type of driver (output, -1 if not set). */
/*   dparm         - type of driver (output, -1 if not set). */
/* *\\/ */
/* int s_get_idparm(int            argc, */
/*                  char         **argv, */
/*                  pastix_int_t  *iparm, */
/*                  float        *dparm) { */
/*     int i, ret=EXIT_SUCCESS; */
/*     double *mydparm = malloc(DPARM_SIZE*sizeof(double)); */
/*     for (i = 0; i < DPARM_SIZE; i++) */
/*         mydparm[i] = (double)(dparm[i]); */
/*     ret = d_get_idparm(argc, argv, iparm, mydparm); */
/*     if (ret != EXIT_SUCCESS) return ret; */
/*     for (i = 0; i < DPARM_SIZE; i++) */
/*         dparm[i] = (float)(mydparm[i]); */
/*     return ret; */
/* } */



static inline void
pastix_ex_usage(void)
{
    fprintf(stderr,
            "Matrix input (mandatory):\n"
            " -0 --rsa          : RSA format (use Fortran, only real)\n"
            " -1 --hb           : Harwell Boeing (RSA Driver in C, support real/complex)\n"
            " -2 --ccc          : CCC format\n"
            " -3 --rcc          : RCC format\n"
            " -4 --olaf         : OLAF format\n"
            " -5 --peer         : PEER format\n"
            " -7 --ijv          : IJV 3 files format\n"
            " -8 --mm           : Matrix Market format\n"
            "    --dmm          : Matrix Market distributed format\n"
            " -9 --lap          : Generate a random 2D Laplacian of specified size\n"
            "    --fdup         : BRGM (Fabrice Dupros)\n"
            "    --fdupd        : BRGM (Fabrice Dupros) distributed\n"
            "    --petsc_s      : PETSc symmetric\n"
            "    --petsc_h      : PETSc hermitian\n"
            "    --petsc_u      : PETSc unsymmetric\n"
            " -G --graph        : SCOTCH Graph file\n"
            "\n"
            "Architecture arguments:\n"
            " -t --threads      : Number of threads\n"
            " -g --gpus         : Number of gpus\n"
            "\n"
            "Optional arguments:\n"
            " -o --ord                      : Choose between ordering libraries [scotch|ptscotch|metis]\n"
            " -i --iparm <IPARM_ID> <value> : set an integer parameter\n"
            " -d --dparm <DPARM_ID> <value> : set a floating parameter\n"
            "\n"
            " -v --verbose      : extra verbose output\n"
            " -h --help         : this message\n"
            "\n"
            );
}

<<<<<<< HEAD
#define GETOPT_STRING "0:1:2:3:4:5:6:7:8:9:G:t:g:o:i:d:f:s:v::h"
=======
#define GETOPT_STRING "0:1:2:3:4:5:6:7:8:9:G:R:t:g:o:i:d:v::h"
>>>>>>> 9fb27eb7

#if defined(HAVE_GETOPT_LONG)
static struct option long_options[] =
{
    {"0",           required_argument,  0, '0'},
    {"rsa",         required_argument,  0, '0'},
    {"1",           required_argument,  0, '1'},
    {"hb",          required_argument,  0, '1'},
    {"2",           required_argument,  0, '2'},
    {"ccc",         required_argument,  0, '2'},
    {"3",           required_argument,  0, '3'},
    {"rcc",         required_argument,  0, '3'},
    {"4",           required_argument,  0, '4'},
    {"olaf",        required_argument,  0, '4'},
    {"5",           required_argument,  0, '5'},
    {"peer",        required_argument,  0, '5'},
    {"7",           required_argument,  0, '7'},
    {"ijv",         required_argument,  0, '7'},
    {"8",           required_argument,  0, '8'},
    {"mm",          required_argument,  0, '8'},
    {"9",           required_argument,  0, '9'},
    {"lap",         required_argument,  0, '9'},
    {"xlap",        required_argument,  0, 'x'},
    {"dmm",         required_argument,  0, 'A'},
    {"fdup",        required_argument,  0, 'B'},
    {"fdupd",       required_argument,  0, 'C'},
    {"petsc_s",     required_argument,  0, 'D'},
    {"petsc_h",     required_argument,  0, 'E'},
    {"petsc_u",     required_argument,  0, 'F'},
    {"G",           required_argument,  0, 'G'},
    {"graph",       required_argument,  0, 'G'},

    {"threads",     required_argument,  0, 't'},
    {"t",           required_argument,  0, 't'},
    {"gpus",        required_argument,  0, 'g'},
    {"g",           required_argument,  0, 'g'},

    {"ord",         required_argument,  0, 'o'},
    {"o",           required_argument,  0, 'o'},
    {"fact",        required_argument,  0, 'f'},
    {"f",           required_argument,  0, 'f'},
    {"sched",       required_argument,  0, 's'},
    {"s",           required_argument,  0, 's'},
    {"iparm",       required_argument,  0, 'i'},
    {"i",           required_argument,  0, 'i'},
    {"dparm",       required_argument,  0, 'd'},
    {"d",           required_argument,  0, 'd'},

    {"verbose",     optional_argument,  0, 'v'},
    {"v",           optional_argument,  0, 'v'},
    {"help",        no_argument,        0, 'h'},
    {"h",           no_argument,        0, 'h'},

    {"R",           required_argument,  0, 'R'},
    {0, 0, 0, 0}
};
#endif  /* defined(HAVE_GETOPT_LONG) */

void pastix_ex_getoptions(int argc, char **argv,
                          pastix_int_t *iparam, double *dparam,
                          pastix_driver_t *driver, char **filename )
{
    int opt = 0;
    int c;
    (void)dparam;

    if (argc == 1) {
        pastix_ex_usage(); exit(0);
    }

    do
    {
#if defined(HAVE_GETOPT_LONG)
        c = getopt_long_only(argc, argv, "",
                             long_options, &opt);
#else
        c = getopt(argc, argv, GETOPT_STRING);
        (void) opt;
#endif  /* defined(HAVE_GETOPT_LONG) */

        //       printf("%c: %s = %s\n", c, long_options[opt].name, optarg);
        switch(c)
        {
        case '0':
            *driver = PastixDriverRSA;
            getfilename( filename, optarg, "rsaname" );
            break;

        case '1':
            *driver = PastixDriverHB;
            getfilename( filename, optarg, "hbname" );
            break;

        case '2':
            *driver = PastixDriverCCC;
            getfilename( filename, optarg, "cccname" );
            break;

        case '3':
            *driver = PastixDriverRCC;
            getfilename( filename, optarg, "rccname" );
            break;

        case '4':
            *driver = PastixDriverOlaf;
            getfilename( filename, optarg, "olafname" );
            break;

        case '5':
            *driver = PastixDriverPeer;
            getfilename( filename, optarg, "peername" );
            break;

        case '7':
            *driver = PastixDriverIJV;
            getfilename( filename, optarg, "ijvname" );
            break;

        case '8':
            *driver = PastixDriverMM;
            getfilename( filename, optarg, "mmname" );
            break;

        case '9':
            *driver = PastixDriverLaplacian;
            getfilename( filename, optarg, "d:1000" );
            break;

        case 'A':
            *driver = PastixDriverDMM;
            getfilename( filename, optarg, "dmmname" );
            break;

        case 'B':
            *driver = PastixDriverBRGM;
            getfilename( filename, optarg, "brgmname" );
            break;

        case 'C':
            *driver = PastixDriverBRGMD;
            getfilename( filename, optarg, "brgmdname" );
            break;

        case 'D':
            *driver = PastixDriverPetscS;
            getfilename( filename, optarg, "petscname" );
            break;

        case 'E':
            *driver = PastixDriverPetscH;
            getfilename( filename, optarg, "petscname" );
            break;

        case 'F':
            *driver = PastixDriverPetscU;
            getfilename( filename, optarg, "petscname" );
            break;

        case 'G':
            *driver = PastixDriverGraph;
            getfilename( filename, optarg, "graphname" );
            break;

        case 'R':
            /* TODO: add through IPARM */
            getfilename( filename, optarg, "d:1000" );
            if ( sscanf( *filename, "%d:%d:%d", &split_level, &stop_criteria, &stop_when_fitting ) != 3 ) {
                fprintf(stderr, "Fatal error in reordering parameters -R split_level:stop_criteria:stop_when_fitting\n");
                exit(1);
            }

            break;

        case 't': iparam[IPARM_THREAD_NBR] = atoi(optarg); break;
        case 'g': iparam[IPARM_GPUS_NBR] = atoi(optarg); break;

        case 'o':
            if (strcmp(optarg, "scotch") == 0)
            {
                iparam[IPARM_ORDERING] = API_ORDER_SCOTCH;
            }
            else if (strcmp(optarg, "metis") == 0)
            {
                iparam[IPARM_ORDERING] = API_ORDER_METIS;
            }
            else if (strcmp(optarg, "ptscotch") == 0)
            {
                iparam[IPARM_ORDERING] = API_ORDER_PTSCOTCH;
            }
            else if (strcmp(optarg, "personal") == 0)
            {
                iparam[IPARM_ORDERING] = API_ORDER_PERSONAL;
            }
            else {
                fprintf(stderr, "Wrong values (ord=%s)!!!\nPossible values for ordering are: scotch, metis and ptscotch (Default scotch is chosen)\n", optarg);
            }
            break;

        case 'f': {
            int factotype = atoi( optarg );
            if ( (factotype >= 0) && (factotype <= 3)){
                iparam[IPARM_FACTORIZATION] = factotype;
            }
        }
            break;

        case 's': {
            int schedtype = atoi( optarg );
            if ( (schedtype >= 0) && (schedtype <= 3)){
                iparam[IPARM_SCHEDULER] = schedtype;
            }
        }
            break;

        case 'i':
            break;
        case 'd':
            break;

        case 'v':
            if(optarg)  iparam[IPARM_VERBOSE] = atoi(optarg);
            else        iparam[IPARM_VERBOSE] = 2;
            break;

        case 'x':
            *driver = PastixDriverXLaplacian;
            getfilename( filename, optarg, "d:1000" );
            break;

        case 'h': pastix_ex_usage(); exit(0);

        case '?': /* getopt_long already printed an error message. */
            exit(1);
        default:
            break;
        }
    } while(-1 != c);

    //    int verbose = iparam[IPARM_VERBOSE];
}<|MERGE_RESOLUTION|>--- conflicted
+++ resolved
@@ -686,11 +686,7 @@
             );
 }
 
-<<<<<<< HEAD
-#define GETOPT_STRING "0:1:2:3:4:5:6:7:8:9:G:t:g:o:i:d:f:s:v::h"
-=======
-#define GETOPT_STRING "0:1:2:3:4:5:6:7:8:9:G:R:t:g:o:i:d:v::h"
->>>>>>> 9fb27eb7
+#define GETOPT_STRING "0:1:2:3:4:5:6:7:8:9:G:R:t:g:o:i:d:f:s:v::h"
 
 #if defined(HAVE_GETOPT_LONG)
 static struct option long_options[] =
