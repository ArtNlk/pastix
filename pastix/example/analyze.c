/**
 *  @file: analyze.c
 *
 *  A simple example that performs only the analyses steps onto the given graph.
 *  These tests doesn't require the values of the matrix.
 *
 */
<<<<<<< HEAD
#include <pastix.h>
#include <csc.h>
#include "../matrix_drivers/drivers.h"
=======

#include <stdint.h>
#include <stdlib.h>
#include <stdio.h>
#include <math.h>
#include <string.h>
#include <assert.h>
#include <limits.h>
#include <pastix.h>
#include <csc.h>
#include <lapacke.h>
#include "../matrix_drivers/drivers.h"

void CORE_dplrnt( int m, int n, double *A, int lda,
                  int gM, int m0, int n0, unsigned long long int seed );

int core_dgeadd(int trans, int M, int N, double alpha,
                const double *A, int LDA,
                double *B, int LDB);
>>>>>>> 9fb27eb7

int main (int argc, char **argv)
{
    pastix_data_t  *pastix_data = NULL; /* Pointer to a storage structure needed by pastix           */
    pastix_int_t    iparm[IPARM_SIZE];  /* integer parameters for pastix                             */
    double          dparm[DPARM_SIZE];  /* floating parameters for pastix                            */
    pastix_driver_t driver;        /* Matrix driver(s) requested by user                        */
    char           *filename;           /* Filename(s) given by user                                 */
    pastix_csc_t    csc;

    /**
     * Initialize parameters to default values
     */
    pastixInitParam( iparm, dparm );
<<<<<<< HEAD
=======

    iparm[IPARM_FACTORIZATION] = API_FACT_LDLT;
    iparm[IPARM_IO_STRATEGY]   = API_IO_SAVE;
    iparm[IPARM_MIN_BLOCKSIZE] = 60;
    iparm[IPARM_MAX_BLOCKSIZE] = 120;

    pastixInit( &pastix_data, MPI_COMM_WORLD, iparm, dparm );
>>>>>>> 9fb27eb7

    split_level       = 0;
    stop_criteria     = INT_MAX;
    stop_when_fitting = 0;

    /**
     * Get options from command line
     */
    pastix_ex_getoptions( argc, argv,
                          iparm, dparm,
                          &driver, &filename );

    /**
     * Startup PaStiX
     */
    pastixInit( &pastix_data, MPI_COMM_WORLD, iparm, dparm );

    /**
     * Read the sparse matrix with the driver
     */
    cscReadFromFile( driver, filename, &csc, MPI_COMM_WORLD );
    free(filename);

<<<<<<< HEAD
    /**
     * Perform ordering, symbolic factorization, and analyze steps
     */
    pastix_task_order( pastix_data, &csc, NULL, NULL );
=======
    printf("Reordering parameters are %d %d %d\n", split_level, stop_criteria, stop_when_fitting);
    if (stop_when_fitting != 0 && stop_when_fitting != 1){
        fprintf(stderr, "Fatal error in reordering parameters -R split_level:stop_criteria:stop_when_fitting\n");
        exit(1);
    }

    pastix_task_order( pastix_data, csc.n, csc.colptr, csc.rowptr, NULL, NULL, NULL );
>>>>>>> 9fb27eb7
    pastix_task_symbfact( pastix_data, NULL, NULL );
    pastix_task_reordering( pastix_data, split_level, stop_criteria, stop_when_fitting );
    pastix_task_blend( pastix_data );
<<<<<<< HEAD
=======

    /* pastix_task_sopalin( pastix_data, &csc ); */

    if (0)
    {
        double normA, normB, normX, normR, result, eps;
        double mdone = -1.;
        double done  = 1.;
        double dzero = 0.;
        int loud = 4;
        size_t size = pastix_size_of( csc.flttype ) * csc.gN;
        void *x0 = malloc( size );
        void *x  = malloc( size );
        void *b  = malloc( size );

        switch( csc.flttype ) {
        case PastixComplex64:
            CORE_zplrnt( csc.gN, 1, x0, 1, 1, 0, 0, 243759 );
            break;
        case PastixComplex32:
            CORE_cplrnt( csc.gN, 1, x0, 1, 1, 0, 0, 243759 );
            break;
        case PastixDouble:
            CORE_dplrnt( csc.gN, 1, x0, 1, 1, 0, 0, 243759 );
            break;
        case PastixFloat:
            CORE_splrnt( csc.gN, 1, x0, 1, 1, 0, 0, 243759 );
            break;
        default:
            ;
        }
        /* Copy b to x */
        //if (0)
        {
            pastix_int_t i;
            double *lb = (double*)x0;
            for(i=0; i<csc.gN; i++) {
                lb[i] = (double)i+1;
            }
        }
        spmMatVec( PastixNoTrans, &done, &csc, x0, &dzero, b );
        memcpy( x, b, size );

        {
            int PRHS_ii;
            fprintf(stdout,"%s (Proc %d) : ", "RHS", 0);
            for (PRHS_ii= 0; PRHS_ii<csc.gN; PRHS_ii++)
                fprintf(stdout,"%.3g ", ((double*)b)[PRHS_ii]);
            fprintf(stdout,"\n");
        }
        pastix_task_solve( pastix_data, &csc, 1, x, csc.gN );
>>>>>>> 9fb27eb7

    spmExit( &csc );
    pastixFinalize( &pastix_data, MPI_COMM_WORLD, iparm, dparm );

    return EXIT_SUCCESS;
}<|MERGE_RESOLUTION|>--- conflicted
+++ resolved
@@ -5,31 +5,9 @@
  *  These tests doesn't require the values of the matrix.
  *
  */
-<<<<<<< HEAD
 #include <pastix.h>
 #include <csc.h>
 #include "../matrix_drivers/drivers.h"
-=======
-
-#include <stdint.h>
-#include <stdlib.h>
-#include <stdio.h>
-#include <math.h>
-#include <string.h>
-#include <assert.h>
-#include <limits.h>
-#include <pastix.h>
-#include <csc.h>
-#include <lapacke.h>
-#include "../matrix_drivers/drivers.h"
-
-void CORE_dplrnt( int m, int n, double *A, int lda,
-                  int gM, int m0, int n0, unsigned long long int seed );
-
-int core_dgeadd(int trans, int M, int N, double alpha,
-                const double *A, int LDA,
-                double *B, int LDB);
->>>>>>> 9fb27eb7
 
 int main (int argc, char **argv)
 {
@@ -44,8 +22,6 @@
      * Initialize parameters to default values
      */
     pastixInitParam( iparm, dparm );
-<<<<<<< HEAD
-=======
 
     iparm[IPARM_FACTORIZATION] = API_FACT_LDLT;
     iparm[IPARM_IO_STRATEGY]   = API_IO_SAVE;
@@ -53,7 +29,6 @@
     iparm[IPARM_MAX_BLOCKSIZE] = 120;
 
     pastixInit( &pastix_data, MPI_COMM_WORLD, iparm, dparm );
->>>>>>> 9fb27eb7
 
     split_level       = 0;
     stop_criteria     = INT_MAX;
@@ -77,77 +52,19 @@
     cscReadFromFile( driver, filename, &csc, MPI_COMM_WORLD );
     free(filename);
 
-<<<<<<< HEAD
-    /**
-     * Perform ordering, symbolic factorization, and analyze steps
-     */
-    pastix_task_order( pastix_data, &csc, NULL, NULL );
-=======
     printf("Reordering parameters are %d %d %d\n", split_level, stop_criteria, stop_when_fitting);
     if (stop_when_fitting != 0 && stop_when_fitting != 1){
         fprintf(stderr, "Fatal error in reordering parameters -R split_level:stop_criteria:stop_when_fitting\n");
         exit(1);
     }
 
-    pastix_task_order( pastix_data, csc.n, csc.colptr, csc.rowptr, NULL, NULL, NULL );
->>>>>>> 9fb27eb7
+    /**
+     * Perform ordering, symbolic factorization, and analyze steps
+     */
+    pastix_task_order( pastix_data, &csc, NULL, NULL );
     pastix_task_symbfact( pastix_data, NULL, NULL );
     pastix_task_reordering( pastix_data, split_level, stop_criteria, stop_when_fitting );
     pastix_task_blend( pastix_data );
-<<<<<<< HEAD
-=======
-
-    /* pastix_task_sopalin( pastix_data, &csc ); */
-
-    if (0)
-    {
-        double normA, normB, normX, normR, result, eps;
-        double mdone = -1.;
-        double done  = 1.;
-        double dzero = 0.;
-        int loud = 4;
-        size_t size = pastix_size_of( csc.flttype ) * csc.gN;
-        void *x0 = malloc( size );
-        void *x  = malloc( size );
-        void *b  = malloc( size );
-
-        switch( csc.flttype ) {
-        case PastixComplex64:
-            CORE_zplrnt( csc.gN, 1, x0, 1, 1, 0, 0, 243759 );
-            break;
-        case PastixComplex32:
-            CORE_cplrnt( csc.gN, 1, x0, 1, 1, 0, 0, 243759 );
-            break;
-        case PastixDouble:
-            CORE_dplrnt( csc.gN, 1, x0, 1, 1, 0, 0, 243759 );
-            break;
-        case PastixFloat:
-            CORE_splrnt( csc.gN, 1, x0, 1, 1, 0, 0, 243759 );
-            break;
-        default:
-            ;
-        }
-        /* Copy b to x */
-        //if (0)
-        {
-            pastix_int_t i;
-            double *lb = (double*)x0;
-            for(i=0; i<csc.gN; i++) {
-                lb[i] = (double)i+1;
-            }
-        }
-        spmMatVec( PastixNoTrans, &done, &csc, x0, &dzero, b );
-        memcpy( x, b, size );
-
-        {
-            int PRHS_ii;
-            fprintf(stdout,"%s (Proc %d) : ", "RHS", 0);
-            for (PRHS_ii= 0; PRHS_ii<csc.gN; PRHS_ii++)
-                fprintf(stdout,"%.3g ", ((double*)b)[PRHS_ii]);
-            fprintf(stdout,"\n");
-        }
-        pastix_task_solve( pastix_data, &csc, 1, x, csc.gN );
->>>>>>> 9fb27eb7
 
     spmExit( &csc );
     pastixFinalize( &pastix_data, MPI_COMM_WORLD, iparm, dparm );
