/**
 *
 * @file symbol.h
 *
 *  PaStiX symbol structure routines
 *  PaStiX is a software package provided by Inria Bordeaux - Sud-Ouest,
 *  LaBRI, University of Bordeaux 1 and IPB.
 *
 * @version 5.1.0
 * @author David Goudin
 * @author Francois Pelegrin
 * @author Mathieu Faverge
 * @author Pascal Henon
 * @author Pierre Ramet
 * @date 2013-06-24
 *
 **/
#ifndef _SYMBOL_H_
#define _SYMBOL_H_

/**
 * @ingroup pastix_symbol
 * @struct symbolcblk_s - Symbol column block structure.
 */
typedef struct SymbolCblk_ {
    pastix_int_t fcolnum;  /*< First column index               */
    pastix_int_t lcolnum;  /*< Last column index (inclusive)    */
    pastix_int_t bloknum;  /*< First block in column (diagonal) */
    pastix_int_t brownum;  /*< First block in row facing the diagonal block in browtab/crowtab */
} SymbolCblk;

/**
 * @ingroup pastix_symbol
 * @struct symbolblok_s - Symbol block structure.
 */
typedef struct SymbolBlok_ {
    pastix_int_t frownum;  /*< First row index            */
    pastix_int_t lrownum;  /*< Last row index (inclusive) */
    pastix_int_t cblknum;  /*< Facing column block        */
    pastix_int_t levfval;  /*< Level-of-fill value        */
} SymbolBlok;

/**
 * @ingroup pastix_symbol
 * @struct symbolmtx_s - Symbol matrix structure.
 */
typedef struct SymbolMatrix_ {
    pastix_int_t            baseval;  /*< Base value for numberings               */
    pastix_int_t            dof;      /*< Degrees of freedom per node
                                          (constant if > 0, unconstant if 0 (not implemented)) */
    pastix_int_t            cblknbr;  /*< Number of column blocks                 */
    pastix_int_t            bloknbr;  /*< Number of blocks                        */
    pastix_int_t            nodenbr;  /*< Number of node in the compressed symbol */
    SymbolCblk   * restrict cblktab;  /*< Array of column blocks [+1,based]       */
    SymbolBlok   * restrict bloktab;  /*< Array of blocks [based]                 */
    pastix_int_t * restrict crowtab;  /*< Array of column blocks [based]          */
    pastix_int_t * restrict browtab;  /*< Array of blocks [based]                 */
#ifdef STARPU_GET_TASK_CTX
    pastix_int_t            starpu_subtree_nbr;
#endif
} SymbolMatrix;

/*
 **  The function prototypes.
 */

int  symbolInit       (      SymbolMatrix *symbptr);
void symbolExit       (      SymbolMatrix *symbptr);
void symbolBase       (      SymbolMatrix *symbptr, const pastix_int_t baseval);
void symbolRealloc    (      SymbolMatrix *symbptr);
void symbolRustine    (      SymbolMatrix *symbptr, SymbolMatrix *symbptr2);
void symbolBuildRowtab(      SymbolMatrix *symbptr);
int  symbolCheck      (const SymbolMatrix *symbptr);
int  symbolSave       (const SymbolMatrix *symbptr, FILE *stream);
int  symbolLoad       (      SymbolMatrix *symbptr, FILE *stream);
int  symbolDraw       (const SymbolMatrix *symbptr, FILE *stream);
void symbolPrintStats (const SymbolMatrix *symbptr);

pastix_int_t
symbolGetFacingBloknum(const SymbolMatrix *symbptr,
                       pastix_int_t bloksrc,
                       pastix_int_t bloknum,
                       pastix_int_t startsearch,
                       int ricar);

<<<<<<< HEAD
pastix_int_t symbolGetNNZ  ( const SymbolMatrix *symbptr);
void         symbolGetFlops( const SymbolMatrix *symbmtx,
                             pastix_coeftype_t flttype, pastix_factotype_t factotype,
                             double *thflops, double *rlflops );
void         symbolGetTimes( const SymbolMatrix *symbmtx,
                             pastix_coeftype_t flttype, pastix_factotype_t factotype,
                             double *cblkcost, double *blokcost );
=======
pastix_int_t symbolGetNNZ(const SymbolMatrix *symbptr);

void symbolCheckProperties( const SymbolMatrix *, Order * );
void symbolNewOrdering( const SymbolMatrix *, Order *,
                        pastix_int_t, int, int );

/* Internal routines for hamming vectors */
int hamming_distance_symbol( int, int **, int *, int, int, int);
void update_perm(int, Order *, int,
                 int *, int **, int *,
                 int *, int **, int *,
                 int, int);

void
symbolCost(const SymbolMatrix *symbmtx, const Dof *dofptr,
           pastix_coeftype_t flttype, pastix_factotype_t factotype,
           pastix_int_t *nnz, double *thflops, double *rlflops );
>>>>>>> 7f293ff3

#endif /* SYMBOL_H */<|MERGE_RESOLUTION|>--- conflicted
+++ resolved
@@ -83,23 +83,12 @@
                        pastix_int_t startsearch,
                        int ricar);
 
-<<<<<<< HEAD
-pastix_int_t symbolGetNNZ  ( const SymbolMatrix *symbptr);
-void         symbolGetFlops( const SymbolMatrix *symbmtx,
-                             pastix_coeftype_t flttype, pastix_factotype_t factotype,
-                             double *thflops, double *rlflops );
-void         symbolGetTimes( const SymbolMatrix *symbmtx,
-                             pastix_coeftype_t flttype, pastix_factotype_t factotype,
-                             double *cblkcost, double *blokcost );
-=======
-pastix_int_t symbolGetNNZ(const SymbolMatrix *symbptr);
-
-void symbolCheckProperties( const SymbolMatrix *, Order * );
+void symbolCheckProperties( const SymbolMatrix * );
 void symbolNewOrdering( const SymbolMatrix *, Order *,
                         pastix_int_t, int, int );
 
 /* Internal routines for hamming vectors */
-int hamming_distance_symbol( int, int **, int *, int, int, int);
+int hamming_distance_symbol( int **, int *, int, int, int);
 void update_perm(int, Order *, int,
                  int *, int **, int *,
                  int *, int **, int *,
@@ -109,6 +98,12 @@
 symbolCost(const SymbolMatrix *symbmtx, const Dof *dofptr,
            pastix_coeftype_t flttype, pastix_factotype_t factotype,
            pastix_int_t *nnz, double *thflops, double *rlflops );
->>>>>>> 7f293ff3
+pastix_int_t symbolGetNNZ  ( const SymbolMatrix *symbptr);
+void         symbolGetFlops( const SymbolMatrix *symbmtx,
+                             pastix_coeftype_t flttype, pastix_factotype_t factotype,
+                             double *thflops, double *rlflops );
+void         symbolGetTimes( const SymbolMatrix *symbmtx,
+                             pastix_coeftype_t flttype, pastix_factotype_t factotype,
+                             double *cblkcost, double *blokcost );
 
 #endif /* SYMBOL_H */