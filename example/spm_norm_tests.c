/**
 *
 * @file spm_norm_test.c
 *
 * Tests and validate the spm_norm routines.
 *
 * @version 5.1.0
 * @author Mathieu Faverge
 * @author Theophile Terraz
 * @date 2015-01-01
 *
 **/

#include <stdint.h>
#include <stdlib.h>
#include <stdio.h>
#include <math.h>
#include <string.h>
#include <assert.h>
#include <time.h>
#include <pastix.h>
#include "../matrix_drivers/drivers.h"
#include <spm.h>

int z_spm_norm_check( const pastix_spm_t *spm );
int c_spm_norm_check( const pastix_spm_t *spm );
int d_spm_norm_check( const pastix_spm_t *spm );
int s_spm_norm_check( const pastix_spm_t *spm );

#define PRINT_RES(_ret_)                        \
    if(_ret_) {                                 \
        printf("FAILED(%d)\n", _ret_);          \
        err++;                                  \
    }                                           \
    else {                                      \
        printf("SUCCESS\n");                    \
    }

char* fltnames[] = { "Pattern", "", "Float", "Double", "Complex32", "Complex64" };
char* mtxnames[] = { "General", "Symmetric", "Hermitian" };

int main (int argc, char **argv)
{
    pastix_spm_t    spm;
    pastix_driver_t driver;
    char *filename;
    int spmtype, mtxtype, baseval;
    int ret = PASTIX_SUCCESS;
    int err = 0;

    spmInit(&spm);
    /**
     * Get options from command line
     */
    pastix_ex_getoptions( argc, argv,
                          NULL, NULL,
                          &driver, &filename );

<<<<<<< HEAD
    cscReadFromFile( driver, filename, &spm, MPI_COMM_WORLD );
    //dofVar(&spm); //Test dofs
=======
    spmReadDriver( driver, filename, &spm, MPI_COMM_WORLD );
>>>>>>> c7e54d14
    free(filename);

    spmtype = spm.mtxtype;
    printf(" -- SPM Norms Test --\n");

    printf(" Datatype: %s\n", fltnames[spm.flttype] );
    for( baseval=0; baseval<2; baseval++ )
    {
        printf(" Baseval : %d\n", baseval );
        spmBase( &spm, baseval );
        for( mtxtype=PastixGeneral; mtxtype<=PastixHermitian; mtxtype++ )
        {
            if ( (mtxtype == PastixHermitian) &&
                 ((spm.flttype != PastixComplex64) && (spm.flttype != PastixComplex32)) )
            {
                continue;
            }
            if ( (mtxtype != PastixGeneral) &&
                 (spmtype == PastixGeneral) )
            {
                continue;
            }
            spm.mtxtype = mtxtype;
            printf("   Matrix type : %s\n", mtxnames[mtxtype - PastixGeneral] );

            switch( spm.flttype ){
            case PastixComplex64:
                ret = z_spm_norm_check( &spm );
                break;

            case PastixComplex32:
                ret = c_spm_norm_check( &spm );
                break;

            case PastixFloat:
                ret = s_spm_norm_check( &spm );
                break;

            case PastixDouble:
            default:
                ret = d_spm_norm_check( &spm );
            }
            PRINT_RES(ret);
        }
    }
    spmExit( &spm  );

    if( err == 0 ) {
        printf(" -- All tests PASSED --\n");
        return EXIT_SUCCESS;
    }
    else
    {
        printf(" -- %d tests FAILED --\n", err);
        return EXIT_FAILURE;
    }
}<|MERGE_RESOLUTION|>--- conflicted
+++ resolved
@@ -56,12 +56,8 @@
                           NULL, NULL,
                           &driver, &filename );
 
-<<<<<<< HEAD
-    cscReadFromFile( driver, filename, &spm, MPI_COMM_WORLD );
+    spmReadDriver( driver, filename, &spm, MPI_COMM_WORLD );
     //dofVar(&spm); //Test dofs
-=======
-    spmReadDriver( driver, filename, &spm, MPI_COMM_WORLD );
->>>>>>> c7e54d14
     free(filename);
 
     spmtype = spm.mtxtype;
@@ -72,6 +68,7 @@
     {
         printf(" Baseval : %d\n", baseval );
         spmBase( &spm, baseval );
+
         for( mtxtype=PastixGeneral; mtxtype<=PastixHermitian; mtxtype++ )
         {
             if ( (mtxtype == PastixHermitian) &&
@@ -85,6 +82,7 @@
                 continue;
             }
             spm.mtxtype = mtxtype;
+
             printf("   Matrix type : %s\n", mtxnames[mtxtype - PastixGeneral] );
 
             switch( spm.flttype ){
