--- conflicted
+++ resolved
@@ -168,8 +168,6 @@
     return PASTIX_SUCCESS;
 }
 
-<<<<<<< HEAD
-=======
 
 /**
  *******************************************************************************
@@ -215,7 +213,6 @@
  *          block.
  *
  *******************************************************************************/
->>>>>>> 866e8d79
 int
 core_ztrsmsp_2dsub( int side, int uplo, int trans, int diag,
                           SolverCblk         *cblk,
